<!-- Instructions

This changelog follows the patterns described here: <https://keepachangelog.com/en/>.

Subheadings to categorize changes are `added, changed, deprecated, removed, fixed, security`.

-->

# Changelog

The latest published Kurbo release is [0.11.3](#0113-2025-07-21) which was released on 2025-07-21.
You can find its changes [documented below](#0113-2025-07-21).

## [Unreleased]

This release has an [MSRV][] of 1.82.
It was increased to support floating point math in const functions.

### Added

<<<<<<< HEAD
- Newly public `StrokeCtx` allows for reusing allocations when stroking multiple paths. ([#475][] by [@LaurenzV][])
- New `Axis` type. ([#476][] by [@PoignardAzur][])
=======
- Add `Ellipse::major_radius` and `Ellipse::minor_radius` methods. ([#497][] by [@tomcur][])
>>>>>>> 6496515a

### Changed

- The implementation of stroking is much faster. ([#427][] by [@raphlinus][])
- More `Vec2` methods can now be called in `const` contexts. ([#479][] by [@tomcur][])
- `aspect_ratio` on `Rect` and `Size` has been deprecated and replaced with `aspect_ratio_width`.
  This is because the implementation of `aspect_ratio` used the ratio of height to width, whereas
  aspect rations are otherwise always ratios of width to height. ([#486][] by [@ErisianArchitect][] and [@DJMcNab][])
- Deprecated `contained_rect_with_aspect_ratio`, replaced with `inscribed_rect_with_aspect_ratio`, which
  incidentally also uses the usual definition of aspect ratio (where the old name didn't). ([#486][] by [@DJMcNab][])
- Breaking change: The deprecated `offset::CubicOffset` has been removed, and replaced by
  `offset::offset_cubic`. ([#489][] by [@jneem][])
<<<<<<< HEAD
- Several methods marked `#[inline]` ([#472][], [#480][] by [@tomcur][])
=======
- Inline some `Ellipse` methods. ([#496][] by [@tomcur][])
>>>>>>> 6496515a

### Fixed

- Improved cubic to quadratic conversion handling for degenerate cubic curves with 3-4 consecutive equal control points. The approximation now correctly handles edge cases where cubics degenerate to lines or single points, matching fonttools' cu2qu behavior. ([#485][] by [@anthrotype][])
- Fix miter join in dashed strokes. ([#490][] by [@gemberg][])

### Removed

- Breaking change: `DashIterator` has been removed. Replace `DashIterator::new` with `dash`. ([#488][] by [@DJMcNab][])
- Breaking change: The previously deprecated `BezPath::flatten`, `Ellipse::[with_]x_rotation`, `{Rect, Size}::is_empty`, `Shape::[in]to_bez_path`,
  and `TranslateScale::as_tuple` have been removed.([#487][] by [@DJMcNab][])

## [0.11.3][] (2025-07-21)

This release has an [MSRV][] of 1.65.

### Added

- Add `current_position` method to `BezPath`. ([#462][] by [@sagudev][])
- Add `From` conversions between `euclid` and `kurbo` types behind the `euclid` feature. ([#463][] by [@sagudev][])
- Add Green's theorem moments. ([#452][] by [@simoncozens][])
- Make `Vec2::splat` public. ([#469][] by [@xorgy][])

### Changed

- Let more methods take `Into<Point>` instead of `Point`. ([#466][] by [@sagudev][])

  **Note**: this can impact type inference.
- Inline the `Mul<PathEl>` implementation for `Affine`. ([#461][] by [@LaurenzV][])
- Inline the `next` method of the `ToQuads` iterator. ([#460][] by [@LaurenzV][])
- Avoid calling `f64::hypot`, as it calls a slow library function. ([#448][] by [@beholdnec][], [#451][] by [@raphlinus][])

### Fixed

- Documentation of `RoundedRect` no longer incorrectly specifies the corner radii are equal. ([#447][] by [@tomcur][])
- Fixed negative dash offset by normalization. ([#454][] by [@sagudev][])
- Use exact endpoints for `PathSeg`. ([#465][] by [@jneem])

## [0.11.2][] (2025-04-28)

This release has an [MSRV][] of 1.65.

### Added

- `Stroke` is now `PartialEq`, `StrokeOpts` is now `Clone`, `Copy`, `Debug`, `Eq`, `PartialEq`. ([#379][] by [@waywardmonkeys][])
- Implement `Sum` for `Vec2`. ([#399][] by [@Philipp-M][])
- Add triangle shape. ([#350][] by [@juliapaci][], [#387][] by [@tomcur][])
- Implement `Div<f64>` and `Mul<f64>` for `Insets`. ([#384][] by [@liferooter][])
- Add `Vec2::turn_90` and `Vec2::rotate_scale` methods ([#409][] by [@raphlinus][])
- Add `min` and `max` methods to `Size`. ([#412][] by [@nils-mathieu][])
- Add an `INFNITY` constant to `Size`. ([#413][] by [@nils-mathieu][])
- Add `BezPath::with_capacity` method ([#418][] by [@LaurenzV][])
- Add  `Affine::scale_about` and `Affine::then_scale_about`. ([#429][] by [@xorgy][])

### Changed

- Reduce number of operations in `Triangle::circumscribed_circle`. ([#390][] by [@tomcur][])
- Numerically approximate ellipse perimeter. ([#383][], [#407][] by [@tomcur][])
- Always inline trivial casts, splats, and swizzles. ([#428][] by [@xorgy][])

### Fixed

- Fix documentation of `Affine::svd`. ([#388][] by [@tomcur][])
- Fix documentation of cross product. ([#409][] by [@raphlinus][])

## [0.11.1][] (2024-09-12)

This release has an [MSRV][] of 1.65.

### Added

- Add `From (f32, f32)` for `Point`. ([#339][] by [@rsheeter][])
- Add `Rect::overlaps` and `Rect::contains_rect`. ([#347][] by [@nils-mathieu][])
- Add `CubicBez::tangents` ([#288][] by [@raphlinus][])
- Add `Arc::reversed`. ([#367][] by [@waywardmonkeys][])
- Add `CircleSegment::inner_arc` and `CircleSegment::outer_arc` ([#368][] by [@waywardmonkeys][])
- Add `Rect::is_zero_area` and `Size::is_zero_area` and deprecate their `is_empty` methods. ([#370][] by [@waywardmonkeys][])
- Add `Line::reversed` and `Line::midpoint`. ([#375][] by [@waywardmonkeys][])
- Allow construction of `Line` from `(Point, Point)` and `(Point, Vec2)`. ([#376][] by [@waywardmonkeys][])

### Changed

- Move `Self: Sized` bound from `Shape` to methods. ([#340][] by [@waywardmonkeys][])
- Enable partial SVG path support in `no_std` builds. ([#356][] by [@waywardmonkeys][])
- Deprecate `BezPath::flatten`, prefer `flatten`. ([#361][] by [@waywardmonkeys][])

### Fixed

- An edge case in `mindist` was fixed. ([#334][] by [@platlas][])
- Allow lines in simplify input. ([#343][] by [@raphlinus][])
- Don't skip first dash in dash pattern. ([#353][] by [@dominikh][])
- Documentation for `Arc.perimeter` was corrected. ([#354][] by [@simoncozens][])
- Parsing scientific notation in an SVG path was fixed. ([#365][] by [@GabrielDertoni][])

## [0.11.0][] (2024-02-14)

This release has an [MSRV][] of 1.65.

Note: A changelog was not kept for or before this release

[@anthrotype]: https://github.com/anthrotype
[@beholdnec]: https://githun.com/beholdnec
[@DJMcNab]: https://github.com/DJMcNab
[@dominikh]: https://github.com/dominikh
[@ErisianArchitect]: https://github.com/ErisianArchitect
[@GabrielDertoni]: https://github.com/GabrielDertoni
[@gemberg]: https://github.com/gemberg
[@jneem]: https://github.com/jneem
[@juliapaci]: https://github.com/juliapaci
[@LaurenzV]: https://github.com/LaurenzV
[@liferooter]: https://github.com/liferooter
[@nils-mathieu]: https://github.com/nils-mathieu
[@Philipp-M]: https://github.com/Philipp-M
[@platlas]: https://github.com/platlas
[@PoignardAzur]: https://github.com/PoignardAzur
[@raphlinus]: https://github.com/raphlinus
[@rsheeter]: https://github.com/rsheeter
[@sagudev]: https://github.com/sagudev
[@simoncozens]: https://github.com/simoncozens
[@tomcur]: https://github.com/tomcur
[@waywardmonkeys]: https://github.com/waywardmonkeys
[@xorgy]: https://github.com/xorgy

[#288]: https://github.com/linebender/kurbo/pull/288
[#334]: https://github.com/linebender/kurbo/pull/334
[#339]: https://github.com/linebender/kurbo/pull/339
[#340]: https://github.com/linebender/kurbo/pull/340
[#343]: https://github.com/linebender/kurbo/pull/343
[#347]: https://github.com/linebender/kurbo/pull/347
[#350]: https://github.com/linebender/kurbo/pull/350
[#353]: https://github.com/linebender/kurbo/pull/353
[#354]: https://github.com/linebender/kurbo/pull/354
[#356]: https://github.com/linebender/kurbo/pull/356
[#361]: https://github.com/linebender/kurbo/pull/361
[#365]: https://github.com/linebender/kurbo/pull/365
[#367]: https://github.com/linebender/kurbo/pull/367
[#368]: https://github.com/linebender/kurbo/pull/368
[#370]: https://github.com/linebender/kurbo/pull/370
[#375]: https://github.com/linebender/kurbo/pull/375
[#376]: https://github.com/linebender/kurbo/pull/376
[#379]: https://github.com/linebender/kurbo/pull/379
[#383]: https://github.com/linebender/kurbo/pull/383
[#384]: https://github.com/linebender/kurbo/pull/384
[#387]: https://github.com/linebender/kurbo/pull/387
[#388]: https://github.com/linebender/kurbo/pull/388
[#390]: https://github.com/linebender/kurbo/pull/390
[#399]: https://github.com/linebender/kurbo/pull/399
[#407]: https://github.com/linebender/kurbo/pull/407
[#409]: https://github.com/linebender/kurbo/pull/409
[#412]: https://github.com/linebender/kurbo/pull/412
[#413]: https://github.com/linebender/kurbo/pull/413
[#418]: https://github.com/linebender/kurbo/pull/418
[#427]: https://github.com/linebender/kurbo/pull/427
[#428]: https://github.com/linebender/kurbo/pull/428
[#429]: https://github.com/linebender/kurbo/pull/429
[#447]: https://github.com/linebender/kurbo/pull/447
[#448]: https://github.com/linebender/kurbo/pull/448
[#451]: https://github.com/linebender/kurbo/pull/451
[#452]: https://github.com/linebender/kurbo/pull/452
[#454]: https://github.com/linebender/kurbo/pull/454
[#460]: https://github.com/linebender/kurbo/pull/460
[#461]: https://github.com/linebender/kurbo/pull/461
[#462]: https://github.com/linebender/kurbo/pull/462
[#463]: https://github.com/linebender/kurbo/pull/463
[#465]: https://github.com/linebender/kurbo/pull/465
[#466]: https://github.com/linebender/kurbo/pull/466
[#469]: https://github.com/linebender/kurbo/pull/469
[#472]: https://github.com/linebender/kurbo/pull/472
[#475]: https://github.com/linebender/kurbo/pull/475
[#476]: https://github.com/linebender/kurbo/pull/476
[#479]: https://github.com/linebender/kurbo/pull/479
[#480]: https://github.com/linebender/kurbo/pull/480
[#485]: https://github.com/linebender/kurbo/pull/485
[#486]: https://github.com/linebender/kurbo/pull/486
[#487]: https://github.com/linebender/kurbo/pull/487
[#488]: https://github.com/linebender/kurbo/pull/488
[#489]: https://github.com/linebender/kurbo/pull/489
[#490]: https://github.com/linebender/kurbo/pull/490
[#496]: https://github.com/linebender/kurbo/pull/496
[#497]: https://github.com/linebender/kurbo/pull/497

[Unreleased]: https://github.com/linebender/kurbo/compare/v0.11.3...HEAD
[0.11.0]: https://github.com/linebender/kurbo/releases/tag/v0.11.0
[0.11.1]: https://github.com/linebender/kurbo/releases/tag/v0.11.1
[0.11.2]: https://github.com/linebender/kurbo/releases/tag/v0.11.2
[0.11.3]: https://github.com/linebender/kurbo/releases/tag/v0.11.3

[MSRV]: README.md#minimum-supported-rust-version-msrv<|MERGE_RESOLUTION|>--- conflicted
+++ resolved
@@ -18,12 +18,9 @@
 
 ### Added
 
-<<<<<<< HEAD
 - Newly public `StrokeCtx` allows for reusing allocations when stroking multiple paths. ([#475][] by [@LaurenzV][])
 - New `Axis` type. ([#476][] by [@PoignardAzur][])
-=======
 - Add `Ellipse::major_radius` and `Ellipse::minor_radius` methods. ([#497][] by [@tomcur][])
->>>>>>> 6496515a
 
 ### Changed
 
@@ -36,11 +33,7 @@
   incidentally also uses the usual definition of aspect ratio (where the old name didn't). ([#486][] by [@DJMcNab][])
 - Breaking change: The deprecated `offset::CubicOffset` has been removed, and replaced by
   `offset::offset_cubic`. ([#489][] by [@jneem][])
-<<<<<<< HEAD
-- Several methods marked `#[inline]` ([#472][], [#480][] by [@tomcur][])
-=======
-- Inline some `Ellipse` methods. ([#496][] by [@tomcur][])
->>>>>>> 6496515a
+- Several methods marked `#[inline]` ([#472][], [#480][], [#496][] by [@tomcur][])
 
 ### Fixed
 
