--- conflicted
+++ resolved
@@ -358,7 +358,6 @@
             .collect()
     }
 
-<<<<<<< HEAD
     /// Find points on the curve where the tangent line passes through the
     /// given point.
     ///
@@ -378,7 +377,8 @@
             .copied()
             .filter(|t| *t >= 0.0 && *t <= 1.0)
             .collect()
-=======
+    }
+
     /// Preprocess a cubic Bézier to ease numerical robustness.
     ///
     /// If the cubic Bézier segment has zero or near-zero derivatives, perturb
@@ -471,7 +471,6 @@
             }
         }
         None
->>>>>>> 1cd126bb
     }
 }
 
