--- conflicted
+++ resolved
@@ -1361,13 +1361,8 @@
 
     /// The area under the curve.
     ///
-<<<<<<< HEAD
-    /// We could just return 0, but this seems more useful.
+    /// We could just return `0`, but this seems more useful.
     fn area(&self, _tolerance: f64) -> f64 {
-=======
-    /// We could just return `0`, but this seems more useful.
-    fn area(&self) -> f64 {
->>>>>>> 3d05ef61
         self.signed_area()
     }
 
